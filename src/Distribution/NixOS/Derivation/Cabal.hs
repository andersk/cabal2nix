{-# LANGUAGE PatternGuards, CPP #-}
{- |
   Module      :  Distribution.NixOS.Derivation.Cabal
   License     :  BSD3

   Maintainer  :  nix-dev@cs.uu.nl
   Stability   :  provisional
   Portability :  PatternGuards

   A represtation of Nix expressions based on Cabal builder defined in
   @pkgs\/development\/libraries\/haskell\/cabal\/cabal.nix@.
-}

module Distribution.NixOS.Derivation.Cabal
  ( Derivation(..)
  , parseDerivation
  , module Distribution.NixOS.Derivation.Meta
  , module Data.Version
  )
  where

import Data.Maybe
import Distribution.NixOS.Derivation.Meta
import Distribution.NixOS.PrettyPrinting
import Distribution.Package
import Distribution.Text
#ifdef __HADDOCK__
import Distribution.PackageDescription ( PackageDescription )
#endif
import Distribution.PackageDescription ( FlagAssignment, FlagName(..) )
import Data.Version
import Data.List
import Data.Char
import Data.Function
import Text.Regex.Posix hiding ( empty )

-- | A represtation of Nix expressions for building Haskell packages.
-- The data type correspond closely to the definition of
-- 'PackageDescription' from Cabal.
--
-- Note that the "Text" instance definition provides pretty-printing,
-- but no parsing as of now!

data Derivation = MkDerivation
  { pname               :: String
  , version             :: Version
  , sha256              :: Maybe String
  , src                 :: Maybe FilePath
  , isLibrary           :: Bool
  , isExecutable        :: Bool
  , extraFunctionArgs   :: [String]
  , buildDepends        :: [String]
  , testDepends         :: [String]
  , buildTools          :: [String]
  , extraLibs           :: [String]
  , pkgConfDeps         :: [String]
  , configureFlags      :: [String]
  , cabalFlags          :: FlagAssignment
  , runHaddock          :: Bool
  , jailbreak           :: Bool
  , doCheck             :: Bool
  , testTarget          :: String
  , phaseOverrides      :: String
  , metaSection         :: Meta
  }
  deriving (Show, Eq, Ord)

instance Text Derivation where
  disp  = renderDerivation
  parse = error "parsing Distribution.NixOS.Derivation.Cabal.Derivation is not supported yet"

instance Package Derivation where
  packageId deriv = PackageIdentifier (PackageName (pname deriv)) (version deriv)

renderDerivation :: Derivation -> Doc
renderDerivation deriv = funargs (map text ("cabal" : inputs)) $$ vcat
  [ text ""
  , text "cabal.mkDerivation" <+> lparen <> text "self" <> colon <+> lbrace
  , nest 2 $ vcat $
    [ attr "pname"   $ string (pname deriv)
    , attr "version" $ doubleQuotes (disp (version deriv))
    ] ++ maybeToList (fmap (attr "sha256" . string) $ sha256 deriv) 
      ++ maybeToList (fmap (attr "src" . text) $ src deriv)
      ++ 
    [ boolattr "isLibrary" (not (isLibrary deriv) || isExecutable deriv) (isLibrary deriv)
    , boolattr "isExecutable" (not (isLibrary deriv) || isExecutable deriv) (isExecutable deriv)
    , listattr "buildDepends" (buildDepends deriv)
    , listattr "testDepends" (testDepends deriv)
    , listattr "buildTools" (buildTools deriv)
    , listattr "extraLibraries" (extraLibs deriv)
    , listattr "pkgconfigDepends" (pkgConfDeps deriv)
    , onlyIf renderedFlags $ attr "configureFlags" $ doubleQuotes (sep renderedFlags)
    , boolattr "noHaddock" (not (runHaddock deriv)) (not (runHaddock deriv))
    , boolattr "jailbreak" (jailbreak deriv) (jailbreak deriv)
    , boolattr "doCheck" (not (doCheck deriv)) (doCheck deriv)
    , onlyIf (testTarget deriv) $ attr "testTarget" $ string (testTarget deriv)
    , onlyIf (phaseOverrides deriv) $ vcat ((map text . lines) (phaseOverrides deriv))
    , disp (metaSection deriv)
    ]
  , rbrace <> rparen
  , text ""
  ]
  where
    inputs = nub $ sortBy (compare `on` map toLower) $ filter (/="cabal") $ filter (not . isPrefixOf "self.") $
              buildDepends deriv ++ testDepends deriv ++ buildTools deriv ++ extraLibs deriv ++ pkgConfDeps deriv ++ extraFunctionArgs deriv
    renderedFlags =  [ text "-f" <> (if enable then empty else char '-') <> text f | (FlagName f, enable) <- cabalFlags deriv ]
                  ++ map text (configureFlags deriv)

-- | A very incomplete parser that extracts 'pname', 'version',
-- 'sha256', 'platforms', 'hydraPlatforms', 'maintainers', 'doCheck',
-- 'jailbreak', and 'runHaddock' from the given Nix expression.

parseDerivation :: String -> Maybe Derivation
parseDerivation buf
  | buf =~ "cabal.mkDerivation"
  , [name]    <- buf `regsubmatch` "pname *= *\"([^\"]+)\""
  , [vers']   <- buf `regsubmatch` "version *= *\"([^\"]+)\""
  , Just vers <- simpleParse vers'
<<<<<<< HEAD
  , sha       <- buf `regsubmatch` "sha256 *= *\"([^\"]+)\""
  , sr        <- buf `regsubmatch` "src *= *([^;]+);"
  , plats     <- buf `regsubmatch` "platforms *= *([^;]+);"
=======
  , [sha]     <- buf `regsubmatch` "sha256 *= *\"([^\"]+)\""
>>>>>>> 4455aa98
  , hplats    <- buf `regsubmatch` "hydraPlatforms *= *([^;]+);"
  , plats     <- buf `regsubmatch` "platforms *= *([^;]+);"
  , maint     <- buf `regsubmatch` "maintainers *= *\\[([^\"]+)]"
  , noHaddock <- buf `regsubmatch` "noHaddock *= *(true|false) *;"
  , jailBreak <- buf `regsubmatch` "jailbreak *= *(true|false) *;"
  , docheck   <- buf `regsubmatch` "doCheck *= *(true|false) *;"
              = Just MkDerivation
                  { pname          = name
                  , version        = vers
                  , sha256         = listToMaybe sha
                  , src            = listToMaybe sr
                  , isLibrary      = False
                  , isExecutable   = False
                  , extraFunctionArgs = []
                  , buildDepends   = []
                  , testDepends    = []
                  , buildTools     = []
                  , extraLibs      = []
                  , pkgConfDeps    = []
                  , configureFlags = []
                  , cabalFlags     = []
                  , runHaddock     = noHaddock /= ["true"]
                  , jailbreak      = jailBreak == ["true"]
                  , doCheck        = docheck == ["true"] || null docheck
                  , testTarget     = ""
                  , phaseOverrides = ""
                  , metaSection  = Meta
                                   { homepage       = ""
                                   , description    = ""
                                   , license        = Unknown Nothing
                                   , maintainers    = concatMap words maint
                                   , platforms      = concatMap words (map (map (\c -> if c == '+' then ' ' else c)) plats)
                                   , hydraPlatforms = concatMap words (map (map (\c -> if c == '+' then ' ' else c)) hplats)
                                   }
                  }
  | otherwise = Nothing

regsubmatch :: String -> String -> [String]
regsubmatch buf patt = let (_,_,_,x) = f in x
  where f :: (String,String,String,[String])
        f = match (makeRegexOpts compExtended execBlank patt) buf<|MERGE_RESOLUTION|>--- conflicted
+++ resolved
@@ -79,9 +79,9 @@
   , nest 2 $ vcat $
     [ attr "pname"   $ string (pname deriv)
     , attr "version" $ doubleQuotes (disp (version deriv))
-    ] ++ maybeToList (fmap (attr "sha256" . string) $ sha256 deriv) 
+    ] ++ maybeToList (fmap (attr "sha256" . string) $ sha256 deriv)
       ++ maybeToList (fmap (attr "src" . text) $ src deriv)
-      ++ 
+      ++
     [ boolattr "isLibrary" (not (isLibrary deriv) || isExecutable deriv) (isLibrary deriv)
     , boolattr "isExecutable" (not (isLibrary deriv) || isExecutable deriv) (isExecutable deriv)
     , listattr "buildDepends" (buildDepends deriv)
@@ -116,13 +116,8 @@
   , [name]    <- buf `regsubmatch` "pname *= *\"([^\"]+)\""
   , [vers']   <- buf `regsubmatch` "version *= *\"([^\"]+)\""
   , Just vers <- simpleParse vers'
-<<<<<<< HEAD
-  , sha       <- buf `regsubmatch` "sha256 *= *\"([^\"]+)\""
+  , [sha]     <- buf `regsubmatch` "sha256 *= *\"([^\"]+)\""
   , sr        <- buf `regsubmatch` "src *= *([^;]+);"
-  , plats     <- buf `regsubmatch` "platforms *= *([^;]+);"
-=======
-  , [sha]     <- buf `regsubmatch` "sha256 *= *\"([^\"]+)\""
->>>>>>> 4455aa98
   , hplats    <- buf `regsubmatch` "hydraPlatforms *= *([^;]+);"
   , plats     <- buf `regsubmatch` "platforms *= *([^;]+);"
   , maint     <- buf `regsubmatch` "maintainers *= *\\[([^\"]+)]"
